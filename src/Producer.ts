--- conflicted
+++ resolved
@@ -45,13 +45,8 @@
 	private _paused: boolean;
 	// Video max spatial layer.
 	private _maxSpatialLayer: number | undefined;
-<<<<<<< HEAD
-=======
-
 	// Whether the Producer should call stop() in given tracks.
 	private _stopTracks: boolean;
-
->>>>>>> 571de0a4
 	// App custom data.
 	private readonly _appData: any;
 
